--- conflicted
+++ resolved
@@ -487,15 +487,9 @@
                                      u);
 
                 bool better_if_valid =
-<<<<<<< HEAD
-                  (best_priorities[s_t.first] < priority_gain) or
-                  (best_priorities[s_t.first] == priority_gain and
-                   best_gains[s_t.first][s_t.first] < r.gain());
-=======
                   (best_priorities[source] < priority_gain) ||
                   (best_priorities[source] == priority_gain &&
-                   r.gain() > best_gains[source][source]);
->>>>>>> b6942b5a
+                   best_gains[source][source] < r.gain());
 
                 if (better_if_valid && r.is_valid()) {
                   best_priorities[source] = priority_gain;
@@ -637,15 +631,9 @@
                           !is_s_pickup,
                           !is_t_pickup);
 
-<<<<<<< HEAD
-          auto& current_best = best_gains[s_t.first][s_t.second];
-          if (current_best < r.gain_upper_bound() and r.is_valid() and
+          auto& current_best = best_gains[source][target];
+          if (current_best < r.gain_upper_bound() && r.is_valid() &&
               current_best < r.gain()) {
-=======
-          auto& current_best = best_gains[source][target];
-          if (r.gain_upper_bound() > current_best && r.is_valid() &&
-              r.gain() > current_best) {
->>>>>>> b6942b5a
             current_best = r.gain();
             best_ops[source][target] = std::make_unique<CrossExchange>(r);
           }
@@ -754,15 +742,9 @@
                             t_rank,
                             !is_t_pickup);
 
-<<<<<<< HEAD
-            auto& current_best = best_gains[s_t.first][s_t.second];
-            if (current_best < r.gain_upper_bound() and r.is_valid() and
+            auto& current_best = best_gains[source][target];
+            if (current_best < r.gain_upper_bound() && r.is_valid() &&
                 current_best < r.gain()) {
-=======
-            auto& current_best = best_gains[source][target];
-            if (r.gain_upper_bound() > current_best && r.is_valid() &&
-                r.gain() > current_best) {
->>>>>>> b6942b5a
               current_best = r.gain();
               best_ops[source][target] = std::make_unique<MixedExchange>(r);
             }
@@ -869,15 +851,9 @@
                    target,
                    t_rank);
 
-<<<<<<< HEAD
-          if (best_gains[s_t.first][s_t.second] < r.gain() and r.is_valid()) {
-            best_gains[s_t.first][s_t.second] = r.gain();
-            best_ops[s_t.first][s_t.second] = std::make_unique<TwoOpt>(r);
-=======
-          if (r.gain() > best_gains[source][target] && r.is_valid()) {
+          if (best_gains[source][target] < r.gain() && r.is_valid()) {
             best_gains[source][target] = r.gain();
             best_ops[source][target] = std::make_unique<TwoOpt>(r);
->>>>>>> b6942b5a
           }
         }
       }
@@ -974,16 +950,9 @@
                           target,
                           t_rank);
 
-<<<<<<< HEAD
-          if (best_gains[s_t.first][s_t.second] < r.gain() and r.is_valid()) {
-            best_gains[s_t.first][s_t.second] = r.gain();
-            best_ops[s_t.first][s_t.second] =
-              std::make_unique<ReverseTwoOpt>(r);
-=======
-          if (r.gain() > best_gains[source][target] && r.is_valid()) {
+          if (best_gains[source][target] < r.gain() && r.is_valid()) {
             best_gains[source][target] = r.gain();
             best_ops[source][target] = std::make_unique<ReverseTwoOpt>(r);
->>>>>>> b6942b5a
           }
         }
       }
@@ -1047,15 +1016,9 @@
                        target,
                        t_rank);
 
-<<<<<<< HEAD
-            if (best_gains[s_t.first][s_t.second] < r.gain() and r.is_valid()) {
-              best_gains[s_t.first][s_t.second] = r.gain();
-              best_ops[s_t.first][s_t.second] = std::make_unique<Relocate>(r);
-=======
-            if (r.gain() > best_gains[source][target] && r.is_valid()) {
+            if (best_gains[source][target] < r.gain() && r.is_valid()) {
               best_gains[source][target] = r.gain();
               best_ops[source][target] = std::make_unique<Relocate>(r);
->>>>>>> b6942b5a
             }
           }
         }
@@ -1129,15 +1092,9 @@
                     target,
                     t_rank);
 
-<<<<<<< HEAD
-            auto& current_best = best_gains[s_t.first][s_t.second];
-            if (current_best < r.gain_upper_bound() and r.is_valid() and
+            auto& current_best = best_gains[source][target];
+            if (current_best < r.gain_upper_bound() && r.is_valid() &&
                 current_best < r.gain()) {
-=======
-            auto& current_best = best_gains[source][target];
-            if (r.gain_upper_bound() > current_best && r.is_valid() &&
-                r.gain() > current_best) {
->>>>>>> b6942b5a
               current_best = r.gain();
               best_ops[source][target] = std::make_unique<OrOpt>(r);
             }
@@ -1159,15 +1116,9 @@
 #endif
         TSPFix op(_input, _sol_state, _sol[source], source);
 
-<<<<<<< HEAD
-        if (best_gains[s_t.first][s_t.second] < op.gain() and op.is_valid()) {
-          best_gains[s_t.first][s_t.second] = op.gain();
-          best_ops[s_t.first][s_t.second] = std::make_unique<TSPFix>(op);
-=======
-        if (op.gain() > best_gains[source][target] && op.is_valid()) {
+        if (best_gains[source][target] < op.gain() && op.is_valid()) {
           best_gains[source][target] = op.gain();
           best_ops[source][target] = std::make_unique<TSPFix>(op);
->>>>>>> b6942b5a
         }
       }
     }
@@ -1217,15 +1168,9 @@
                           s_rank,
                           t_rank);
 
-<<<<<<< HEAD
-          if (best_gains[s_t.first][s_t.first] < r.gain() and r.is_valid()) {
-            best_gains[s_t.first][s_t.first] = r.gain();
-            best_ops[s_t.first][s_t.first] = std::make_unique<IntraExchange>(r);
-=======
-          if (r.gain() > best_gains[source][source] && r.is_valid()) {
+          if (best_gains[source][source] < r.gain() && r.is_valid()) {
             best_gains[source][source] = r.gain();
             best_ops[source][source] = std::make_unique<IntraExchange>(r);
->>>>>>> b6942b5a
           }
         }
       }
@@ -1295,15 +1240,9 @@
                                !is_s_pickup,
                                !is_t_pickup);
 
-<<<<<<< HEAD
-          auto& current_best = best_gains[s_t.first][s_t.second];
-          if (current_best < r.gain_upper_bound() and r.is_valid() and
+          auto& current_best = best_gains[source][target];
+          if (current_best < r.gain_upper_bound() && r.is_valid() &&
               current_best < r.gain()) {
-=======
-          auto& current_best = best_gains[source][target];
-          if (r.gain_upper_bound() > current_best && r.is_valid() &&
-              r.gain() > current_best) {
->>>>>>> b6942b5a
             current_best = r.gain();
             best_ops[source][source] = std::make_unique<IntraCrossExchange>(r);
           }
@@ -1371,15 +1310,9 @@
                                s_rank,
                                t_rank,
                                !is_t_pickup);
-<<<<<<< HEAD
-          auto& current_best = best_gains[s_t.first][s_t.second];
-          if (current_best < r.gain_upper_bound() and r.is_valid() and
+          auto& current_best = best_gains[source][target];
+          if (current_best < r.gain_upper_bound() && r.is_valid() &&
               current_best < r.gain()) {
-=======
-          auto& current_best = best_gains[source][target];
-          if (r.gain_upper_bound() > current_best && r.is_valid() &&
-              r.gain() > current_best) {
->>>>>>> b6942b5a
             current_best = r.gain();
             best_ops[source][source] = std::make_unique<IntraMixedExchange>(r);
           }
@@ -1440,15 +1373,9 @@
                           s_rank,
                           t_rank);
 
-<<<<<<< HEAD
-          if (best_gains[s_t.first][s_t.first] < r.gain() and r.is_valid()) {
-            best_gains[s_t.first][s_t.first] = r.gain();
-            best_ops[s_t.first][s_t.first] = std::make_unique<IntraRelocate>(r);
-=======
-          if (r.gain() > best_gains[source][source] && r.is_valid()) {
+          if (best_gains[source][source] < r.gain() && r.is_valid()) {
             best_gains[source][source] = r.gain();
             best_ops[source][source] = std::make_unique<IntraRelocate>(r);
->>>>>>> b6942b5a
           }
         }
       }
@@ -1520,15 +1447,9 @@
                        s_rank,
                        t_rank,
                        !is_pickup);
-<<<<<<< HEAD
-          auto& current_best = best_gains[s_t.first][s_t.second];
-          if (current_best < r.gain_upper_bound() and r.is_valid() and
+          auto& current_best = best_gains[source][target];
+          if (current_best < r.gain_upper_bound() && r.is_valid() &&
               current_best < r.gain()) {
-=======
-          auto& current_best = best_gains[source][target];
-          if (r.gain_upper_bound() > current_best && r.is_valid() &&
-              r.gain() > current_best) {
->>>>>>> b6942b5a
             current_best = r.gain();
             best_ops[source][source] = std::make_unique<IntraOrOpt>(r);
           }
@@ -1560,13 +1481,8 @@
                         source,
                         s_rank,
                         t_rank);
-<<<<<<< HEAD
-          auto& current_best = best_gains[s_t.first][s_t.second];
-          if (current_best < r.gain() and r.is_valid()) {
-=======
           auto& current_best = best_gains[source][target];
-          if (r.gain() > current_best && r.is_valid()) {
->>>>>>> b6942b5a
+          if (current_best < r.gain() && r.is_valid()) {
             current_best = r.gain();
             best_ops[source][source] = std::make_unique<IntraTwoOpt>(r);
           }
@@ -1635,24 +1551,13 @@
                       source,
                       s_p_rank,
                       s_d_rank,
-<<<<<<< HEAD
-                      _sol[s_t.second],
-                      s_t.second,
-                      best_gains[s_t.first][s_t.second]);
-
-          if (best_gains[s_t.first][s_t.second] < pdr.gain() and
-              pdr.is_valid()) {
-            best_gains[s_t.first][s_t.second] = pdr.gain();
-            best_ops[s_t.first][s_t.second] = std::make_unique<PDShift>(pdr);
-=======
                       _sol[target],
                       target,
                       best_gains[source][target]);
 
-          if (pdr.gain() > best_gains[source][target] && pdr.is_valid()) {
+          if (best_gains[source][target] < pdr.gain() && pdr.is_valid()) {
             best_gains[source][target] = pdr.gain();
             best_ops[source][target] = std::make_unique<PDShift>(pdr);
->>>>>>> b6942b5a
           }
         }
       }
@@ -1697,25 +1602,14 @@
 #endif
         RouteExchange re(_input,
                          _sol_state,
-<<<<<<< HEAD
-                         _sol[s_t.first],
-                         s_t.first,
-                         _sol[s_t.second],
-                         s_t.second);
-
-        if (best_gains[s_t.first][s_t.second] < re.gain() and re.is_valid()) {
-          best_gains[s_t.first][s_t.second] = re.gain();
-          best_ops[s_t.first][s_t.second] = std::make_unique<RouteExchange>(re);
-=======
                          _sol[source],
                          source,
                          _sol[target],
                          target);
 
-        if (re.gain() > best_gains[source][target] && re.is_valid()) {
+        if (best_gains[source][target] < re.gain() && re.is_valid()) {
           best_gains[source][target] = re.gain();
           best_ops[source][target] = std::make_unique<RouteExchange>(re);
->>>>>>> b6942b5a
         }
       }
     }
@@ -1735,27 +1629,15 @@
 #endif
         SwapStar r(_input,
                    _sol_state,
-<<<<<<< HEAD
-                   _sol[s_t.first],
-                   s_t.first,
-                   _sol[s_t.second],
-                   s_t.second,
-                   best_gains[s_t.first][s_t.second]);
-
-        if (best_gains[s_t.first][s_t.second] < r.gain()) {
-          best_gains[s_t.first][s_t.second] = r.gain();
-          best_ops[s_t.first][s_t.second] = std::make_unique<SwapStar>(r);
-=======
                    _sol[source],
                    source,
                    _sol[target],
                    target,
                    best_gains[source][target]);
 
-        if (r.gain() > best_gains[source][target]) {
+        if (best_gains[source][target] < r.gain()) {
           best_gains[source][target] = r.gain();
           best_ops[source][target] = std::make_unique<SwapStar>(r);
->>>>>>> b6942b5a
         }
       }
     }
@@ -1787,27 +1669,15 @@
 #endif
           RouteSplit r(_input,
                        _sol_state,
-<<<<<<< HEAD
-                       _sol[s_t.first],
-                       s_t.first,
-                       empty_route_ranks,
-                       empty_route_refs,
-                       best_gains[s_t.first][s_t.second]);
-
-          if (best_gains[s_t.first][s_t.second] < r.gain()) {
-            best_gains[s_t.first][s_t.second] = r.gain();
-            best_ops[s_t.first][s_t.second] = std::make_unique<RouteSplit>(r);
-=======
                        _sol[source],
                        source,
                        std::move(empty_route_ranks),
                        std::move(empty_route_refs),
                        best_gains[source][target]);
 
-          if (r.gain() > best_gains[source][target]) {
+          if (best_gains[source][target] < r.gain()) {
             best_gains[source][target] = r.gain();
             best_ops[source][target] = std::make_unique<RouteSplit>(r);
->>>>>>> b6942b5a
           }
         }
       }
@@ -2414,11 +2284,7 @@
         }
       }
 
-<<<<<<< HEAD
-      if (best_gain < current_gain and valid_removal) {
-=======
-      if (current_gain > best_gain && valid_removal) {
->>>>>>> b6942b5a
+      if (best_gain < current_gain && valid_removal) {
         best_gain = current_gain;
         best_rank = r;
       }

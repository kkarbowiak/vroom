--- conflicted
+++ resolved
@@ -24,26 +24,19 @@
 class osrm_wrapper : public problem_io<distance_t>{
 
 private:
-<<<<<<< HEAD
-  const std::string _address;      // OSRM server adress
-  const std::string _port;         // OSRM server listening port
+  enum class LOC_TYPE {START, END, JOB};
+  struct Location {LOC_TYPE type; double lat; double lon; index_t job_id;};
+
+  std::string _address;         // OSRM server adress
+  std::string _port;            // OSRM server listening port
   const std::string _osrm_profile; // OSRM profile name
   const bool _use_osrm_v5;         // For backward compat
-  std::vector<std::pair<double, double>> _locations;
-=======
-  enum class LOC_TYPE {START, END, JOB};
-  struct Location {LOC_TYPE type; double lat; double lon; index_t job_id;};
-
-  std::string _address;         // OSRM server adress
-  std::string _port;            // OSRM server listening port
   std::vector<Location> _locations;
->>>>>>> 97433690
 
   std::string build_query(const std::vector<Location>& locations, 
                           std::string service, 
                           std::string extra_args = "") const{
     // Building query for osrm-routed
-<<<<<<< HEAD
     std::string query = "GET /" + service;
 
     if(_use_osrm_v5){
@@ -52,9 +45,9 @@
       // Adding locations.
       for(auto const& location: locations){
         // OSRM v5 has gone [lon,lat].
-        query += std::to_string(location.second)
+        query += std::to_string(location.lon)
           + ","
-          + std::to_string(location.first)
+          + std::to_string(location.lat)
           + ";";
       }
       query.pop_back();         // Remove trailing ';'.
@@ -62,17 +55,6 @@
       if(!extra_args.empty()){
         query += "?" + extra_args;
       }
-=======
-    std::string query = "GET /" + service + "?";
-
-    // Adding locations.
-    for(auto const& location: locations){
-      query += "loc="
-        + std::to_string(location.lat)
-        + ","
-        + std::to_string(location.lon)
-        + "&";
->>>>>>> 97433690
     }
     else{
       // Backward compat.
@@ -81,9 +63,9 @@
       // Adding locations.
       for(auto const& location: locations){
         query += "loc="
-          + std::to_string(location.first)
+          + std::to_string(location.lat)
           + ","
-          + std::to_string(location.second)
+          + std::to_string(location.lon)
           + "&";
       }
 
@@ -149,29 +131,15 @@
   }
 
 public:
-<<<<<<< HEAD
-  osrm_wrapper(std::string address, 
-               std::string port,
-               std::string osrm_profile,
-               std::string loc_input):
+  osrm_wrapper(const std::string& address,
+               const std::string& port,
+               const std::string& osrm_profile,
+               const std::string& input):
     _address(address),
     _port(port),
     _osrm_profile(osrm_profile),
-    _use_osrm_v5(!_osrm_profile.empty()){
-
-    // Parsing input in locations.
-    std::size_t start = 0;
-    std::size_t end = loc_input.find("&", start);
-    while(end != std::string::npos){
-      this->add_location(loc_input.substr(start, end - start));
-      start = end + 1;
-      end = loc_input.find("&", start);
-=======
-  osrm_wrapper(const std::string& address,
-               const std::string& port,
-               const std::string& input):
-    _address(address),
-    _port(port){
+    _use_osrm_v5(!_osrm_profile.empty())
+  {
     rapidjson::Document json_input;
     std::string error_msg;
 
@@ -182,7 +150,6 @@
         + std::to_string(json_input.GetErrorOffset())
         + ")";
       throw custom_exception(error_msg);
->>>>>>> 97433690
     }
     
     // Getting vehicle(s).
@@ -427,23 +394,19 @@
       ordered_locations.push_back(_locations[step]);
     }
 
-<<<<<<< HEAD
-    std::string route_service = _use_osrm_v5 ? "route": "viaroute";
-
-    // Backward compat.
-    std::string extra_args = "alt=false&uturns=true";
-    if(_use_osrm_v5){
-      extra_args = "alternatives=false&steps=false&overview=full&continue_straight=false";
-    }
-    
-=======
     if(_pbl_context.round_trip){
       // Duplicate the start location as end of the route for round
       // trips.
       ordered_locations.push_back(_locations[steps.front()]);
     }
 
->>>>>>> 97433690
+    // Backward compat.
+    std::string route_service = _use_osrm_v5 ? "route": "viaroute";
+    std::string extra_args = "alt=false&uturns=true";
+    if(_use_osrm_v5){
+      extra_args = "alternatives=false&steps=false&overview=full&continue_straight=false";
+    }
+
     std::string query = this->build_query(ordered_locations,
                                           route_service,
                                           extra_args);
@@ -455,7 +418,6 @@
     // Checking everything is fine in the response (OSRM version
     // dependant). Then parse total time/distance and route geometry.
     rapidjson::Document infos;
-    rapidjson::Document::AllocatorType& allocator = output.GetAllocator();
 
     assert(!infos.Parse(json_content.c_str()).HasParseError());
     if(_use_osrm_v5){
@@ -465,16 +427,15 @@
                                + std::string(infos["message"].GetString()));
       }
 
-<<<<<<< HEAD
-      output.AddMember("total_time",
-                       infos["routes"][0]["duration"],
-                       allocator);
-      output.AddMember("total_distance",
-                       infos["routes"][0]["distance"],
-                       allocator);
-      output.AddMember("route_geometry",
-                       rapidjson::Value(infos["routes"][0]["geometry"], allocator),
-                       allocator);
+      value.AddMember("duration",
+                      infos["routes"][0]["duration"],
+                      allocator);
+      value.AddMember("distance",
+                      infos["routes"][0]["distance"],
+                      allocator);
+      value.AddMember("geometry",
+                      rapidjson::Value(infos["routes"][0]["geometry"], allocator),
+                      allocator);
     }
     else{
       // Backward compat.
@@ -483,27 +444,16 @@
       assert(infos["route_summary"].HasMember("total_distance"));
       assert(infos.HasMember("route_geometry"));
 
-      output.AddMember("total_time",
-                       infos["route_summary"]["total_time"],
-                       allocator);
-      output.AddMember("total_distance",
-                       infos["route_summary"]["total_distance"],
-                       allocator);
-      output.AddMember("route_geometry",
-                       rapidjson::Value(infos["route_geometry"], allocator),
-                       allocator);
-    }
-=======
-    value.AddMember("geometry",
-                    rapidjson::Value(infos["route_geometry"], allocator),
-                    allocator);
-    value.AddMember("duration",
-                    infos["route_summary"]["total_time"],
-                    allocator);
-    value.AddMember("distance",
-                    infos["route_summary"]["total_distance"],
-                    allocator);
->>>>>>> 97433690
+      value.AddMember("duration",
+                      infos["route_summary"]["total_time"],
+                      allocator);
+      value.AddMember("distance",
+                      infos["route_summary"]["total_distance"],
+                      allocator);
+      value.AddMember("geometry",
+                      rapidjson::Value(infos["route_geometry"], allocator),
+                      allocator);
+    }
   }
 };
 

/*

This file is part of VROOM.

Copyright (c) 2015-2018, Julien Coupey.
All rights reserved (see LICENSE).

*/

#include <numeric>
#include <thread>
#include <unordered_map>

#include <boost/log/trivial.hpp>

#include "problems/tsp/heuristics/local_search.h"

<<<<<<< HEAD
local_search::local_search(const matrix<cost_t>& matrix,
                           std::pair<bool, index_t> avoid_start_relocate,
                           const std::list<index_t>& tour,
                           unsigned nb_threads)
=======
tsp_local_search::tsp_local_search(
  const matrix<cost_t>& matrix,
  std::pair<bool, index_t> avoid_start_relocate,
  const std::list<index_t>& tour,
  unsigned nb_threads)
>>>>>>> 4b2dca8f
  : _matrix(matrix),
    _avoid_start_relocate(avoid_start_relocate),
    _edges(_matrix.size()),
    _nb_threads(std::min(nb_threads, static_cast<unsigned>(tour.size()))),
    _rank_limits(_nb_threads) {
  // Build _edges vector representation.
  auto location = tour.cbegin();
  index_t first_index = *location;
  index_t current_index = first_index;
  index_t last_index = first_index;
  ++location;
  while (location != tour.cend()) {
    current_index = *location;
    _edges.at(last_index) = current_index;
    last_index = current_index;
    ++location;
  }
  _edges.at(last_index) = first_index;

  // Build a vector of bounds that easily split the [0, _edges.size()]
  // look-up range 'evenly' between threads for relocate and or-opt
  // operator.
  std::size_t range_width = _edges.size() / _nb_threads;
  std::iota(_rank_limits.begin(), _rank_limits.end(), 0);
  std::transform(_rank_limits.begin(),
                 _rank_limits.end(),
                 _rank_limits.begin(),
                 [range_width](std::size_t v) { return range_width * v; });
  // Shifting the limits to dispatch remaining ranks among more
  // threads for a more even load balance. This way the load
  // difference between ranges should be at most 1.
  std::size_t remainder = _edges.size() % _nb_threads;
  std::size_t shift = 0;
  for (std::size_t i = 1; i < _rank_limits.size(); ++i) {
    if (shift < remainder) {
      ++shift;
    }
    _rank_limits[i] += shift;
  }
  _rank_limits.push_back(_edges.size());

  // Build a vector of bounds that easily split the [0, _edges.size()]
  // look-up range 'evenly' between threads for 2-opt symmetric
  // operator.
  _sym_two_opt_rank_limits.push_back(0);

  if (_nb_threads > 1) {
    // When avoiding duplicate tests in two-opt (symmetric case), the
    // first choice for edge_1 requires number_of_lookups[0] checks
    // for edge_2, the next requires number_of_lookups[1] and so
    // on. If several threads are used, splitting the share between
    // them is based on this workload.

    std::vector<unsigned> number_of_lookups(_edges.size() - 1);
    number_of_lookups[0] = _edges.size() - 3;
    std::iota(number_of_lookups.rbegin(), number_of_lookups.rend() - 1, 0);

    std::vector<unsigned> cumulated_lookups;
    std::partial_sum(number_of_lookups.begin(),
                     number_of_lookups.end(),
                     std::back_inserter(cumulated_lookups));

    unsigned total_lookups = _edges.size() * (_edges.size() - 3) / 2;
    unsigned thread_lookup_share = total_lookups / _nb_threads;

    index_t rank = 0;
    for (std::size_t i = 1; i < _nb_threads; ++i) {
      // Finding nodes that separate current tour in _nb_threads ranges.
      while (cumulated_lookups[rank] < i * thread_lookup_share) {
        ++rank;
      }
      ++rank;
      _sym_two_opt_rank_limits.push_back(rank);
    }
  }
  _sym_two_opt_rank_limits.push_back(_edges.size());
}

cost_t tsp_local_search::relocate_step() {
  if (_edges.size() < 3) {
    // Not enough edges for the operator to make sense.
    return 0;
  }

  // Lambda function to search for the best move in a range of
  // elements from _edges.
  auto look_up = [&](index_t start,
                     index_t end,
                     cost_t& best_gain,
                     index_t& best_edge_1_start,
                     index_t& best_edge_2_start) {
    for (index_t edge_1_start = start; edge_1_start < end; ++edge_1_start) {
      index_t edge_1_end = _edges.at(edge_1_start);
      // Going through the tour while checking for insertion of
      // edge_1_end between two other nodes (edge_2_*).
      //
      // Namely edge_1_start --> edge_1_end --> next is replaced by
      // edge_1_start --> next while edge_2_start --> edge_2_end is
      // replaced by edge_2_start --> edge_1_end --> edge_2_end.
      index_t next = _edges.at(edge_1_end);

      // Precomputing weights not depending on edge_2_*.
      cost_t first_potential_add = _matrix[edge_1_start][next];
      cost_t edge_1_weight = _matrix[edge_1_start][edge_1_end];
      cost_t edge_1_end_next_weight = _matrix[edge_1_end][next];

      index_t edge_2_start = next;
      while (edge_2_start != edge_1_start) {
        index_t edge_2_end = _edges.at(edge_2_start);
        cost_t before_cost = edge_1_weight + edge_1_end_next_weight +
                             _matrix[edge_2_start][edge_2_end];
        cost_t after_cost = first_potential_add +
                            _matrix[edge_2_start][edge_1_end] +
                            _matrix[edge_1_end][edge_2_end];

        if (before_cost > after_cost) {
          cost_t gain = before_cost - after_cost;
          if (gain > best_gain) {
            best_edge_1_start = edge_1_start;
            best_edge_2_start = edge_2_start;
            best_gain = gain;
          }
        }
        // Go for next possible second edge.
        edge_2_start = edge_2_end;
      }
    }
  };

  // Store best values per thread.
  std::vector<cost_t> best_gains(_nb_threads, 0);
  std::vector<index_t> best_edge_1_starts(_nb_threads);
  std::vector<index_t> best_edge_2_starts(_nb_threads);

  // Start other threads, keeping a piece of the range for the main
  // thread.
  std::vector<std::thread> threads;
  for (std::size_t i = 0; i < _nb_threads - 1; ++i) {
    threads.emplace_back(look_up,
                         _rank_limits[i],
                         _rank_limits[i + 1],
                         std::ref(best_gains[i]),
                         std::ref(best_edge_1_starts[i]),
                         std::ref(best_edge_2_starts[i]));
  }

  look_up(_rank_limits[_nb_threads - 1],
          _rank_limits[_nb_threads],
          std::ref(best_gains[_nb_threads - 1]),
          std::ref(best_edge_1_starts[_nb_threads - 1]),
          std::ref(best_edge_2_starts[_nb_threads - 1]));

  for (auto& t : threads) {
    t.join();
  }

  // Spot best gain found among all threads.
  auto best_rank =
    std::distance(best_gains.begin(),
                  std::max_element(best_gains.begin(), best_gains.end()));
  cost_t best_gain = best_gains[best_rank];
  index_t best_edge_1_start = best_edge_1_starts[best_rank];
  index_t best_edge_2_start = best_edge_2_starts[best_rank];

  if (best_gain > 0) {
    // Performing best possible exchange.
    index_t best_edge_1_end = _edges.at(best_edge_1_start);
    index_t best_edge_2_end = _edges.at(best_edge_2_start);

    _edges.at(best_edge_1_start) = _edges.at(best_edge_1_end);
    _edges.at(best_edge_1_end) = best_edge_2_end;
    _edges.at(best_edge_2_start) = best_edge_1_end;
  }

  return best_gain;
}

cost_t tsp_local_search::perform_all_relocate_steps() {
  cost_t total_gain = 0;
  unsigned relocate_iter = 0;
  cost_t gain = 0;
  do {
    gain = this->relocate_step();

    if (gain > 0) {
      total_gain += gain;
      ++relocate_iter;
    }
  } while (gain > 0);

  if (total_gain > 0) {
    BOOST_LOG_TRIVIAL(trace) << "* Performed " << relocate_iter
                             << " \"relocate\" steps, gaining " << total_gain
                             << ".";
  }
  return total_gain;
}

cost_t tsp_local_search::avoid_loop_step() {
  // In some cases, the solution can contain "loops" that other
  // operators can't fix. Those are found with two steps:
  //
  // 1) searching for all nodes that can be relocated somewhere else
  // AT NO COST because they are already on some other way.
  //
  // 2) listing all "chains" of two or more consecutive such nodes.
  //
  // Starting from the longest such chain, the fix is to:
  //
  // 3) relocate all nodes along the chain until an amelioration pops
  // out, meaning a "loop" has been undone.

  cost_t gain = 0;

  // Going through all candidate nodes for relocation.
  index_t previous_candidate = 0;
  index_t candidate = _edges.at(previous_candidate);

  // Remember previous steps for each node, required for step 3.
  std::vector<index_t> previous(_matrix.size());
  previous.at(candidate) = previous_candidate;

  // Storing chains as described in 2.
  std::vector<std::list<index_t>> relocatable_chains;
  std::list<index_t> current_relocatable_chain;

  // Remember possible position for further relocation of candidate
  // nodes.
  std::unordered_map<index_t, index_t> possible_position;

  do {
    index_t current = _edges.at(candidate);

    bool candidate_relocatable = false;
    if (!_avoid_start_relocate.first or
        candidate != _avoid_start_relocate.second) {
      while ((current != previous_candidate) and !candidate_relocatable) {
        index_t next = _edges.at(current);
        if ((_matrix[current][candidate] + _matrix[candidate][next] <=
             _matrix[current][next]) and
            (_matrix[current][candidate] > 0) and
            (_matrix[candidate][next] > 0)) {
          // Relocation at no cost, set aside the case of identical
          // locations.
          candidate_relocatable = true;
          // Remember possible relocate position for candidate.
          possible_position.emplace(candidate, current);
        }
        current = next;
      }
    }
    if (candidate_relocatable) {
      current_relocatable_chain.push_back(candidate);
    } else {
      if (current_relocatable_chain.size() > 1) {
        relocatable_chains.push_back(current_relocatable_chain);
      }
      current_relocatable_chain.clear();
    }
    previous_candidate = candidate;
    candidate = _edges.at(candidate);
    previous.at(candidate) = previous_candidate;
  } while (candidate != 0);

  // Reorder to try the longest chains first.
  std::sort(relocatable_chains.begin(),
            relocatable_chains.end(),
            [](const std::list<index_t>& lhs, const std::list<index_t>& rhs) {
              return lhs.size() > rhs.size();
            });

  bool amelioration_found = false;
  for (auto const& chain : relocatable_chains) {
    // Going through step 3. for all chains by decreasing length.
    cost_t before_cost = 0;
    cost_t after_cost = 0;

    // Work on copies as modifications are needed while going through
    // the chain.
    std::vector<index_t> edges_c = _edges;
    std::vector<index_t> previous_c = previous;

    for (auto const& step : chain) {
      // Compare situations to see if relocating current step after
      // possible_position.at(step) will decrease overall cost.
      //
      // Situation before:
      //
      // previous_c.at(step)-->step-->edges_c.at(step)
      // possible_position.at(step)-->edges_c.at(possible_position.at(step))
      //
      // Situation after:
      //
      // previous_c.at(step)-->edges_c.at(step)
      // possible_position.at(step)-->step-->edges_c.at(possible_position.at(step))

      before_cost += _matrix[previous_c.at(step)][step];
      before_cost += _matrix[step][edges_c.at(step)];
      after_cost += _matrix[previous_c.at(step)][edges_c.at(step)];
      before_cost += _matrix[possible_position.at(step)]
                            [edges_c.at(possible_position.at(step))];
      after_cost += _matrix[possible_position.at(step)][step];
      after_cost += _matrix[step][edges_c.at(possible_position.at(step))];

      // Linking previous_c.at(step) with edges_c.at(step) in both
      // ways as remembering previous nodes is required.
      previous_c.at(edges_c.at(step)) = previous_c.at(step);
      edges_c.at(previous_c.at(step)) = edges_c.at(step);

      // Relocating step between possible_position.at(step) and
      // edges_c.at(possible_position.at(step)) in both ways too.
      edges_c.at(step) = edges_c.at(possible_position.at(step));
      previous_c.at(edges_c.at(possible_position.at(step))) = step;

      edges_c.at(possible_position.at(step)) = step;
      previous_c.at(step) = possible_position.at(step);

      if (before_cost > after_cost) {
        amelioration_found = true;
        gain = before_cost - after_cost;
        _edges.swap(edges_c); // Keep changes.
        break;
      }
    }
    if (amelioration_found) {
      break;
    }
  }

  return gain;
}

cost_t tsp_local_search::perform_all_avoid_loop_steps() {
  cost_t total_gain = 0;
  unsigned relocate_iter = 0;
  cost_t gain = 0;
  do {
    gain = this->avoid_loop_step();

    if (gain > 0) {
      total_gain += gain;
      ++relocate_iter;
    }
  } while (gain > 0);

  if (total_gain > 0) {
    BOOST_LOG_TRIVIAL(trace) << "* Performed " << relocate_iter
                             << " \"avoid loop\" steps, gaining " << total_gain
                             << ".";
  }
  return total_gain;
}

cost_t tsp_local_search::two_opt_step() {
  if (_edges.size() < 4) {
    // Not enough edges for the operator to make sense.
    return 0;
  }

  // Lambda function to search for the best move in a range of
  // elements from _edges.
  auto look_up = [&](index_t start,
                     index_t end,
                     cost_t& best_gain,
                     index_t& best_edge_1_start,
                     index_t& best_edge_2_start) {
    for (index_t edge_1_start = start; edge_1_start < end; ++edge_1_start) {
      index_t edge_1_end = _edges.at(edge_1_start);
      for (index_t edge_2_start = edge_1_start + 1;
           edge_2_start < _edges.size();
           ++edge_2_start) {
        // Trying to improve two "crossing edges".
        //
        // Namely edge_1_start --> edge_1_end and edge_2_start -->
        // edge_2_end are replaced by edge_1_start --> edge_2_start and
        // edge_1_end --> edge_2_end. The tour between edge_1_end and
        // edge_2_start need to be reversed.
        //
        // In the symmetric case, trying the move with edges (e_2, e_1)
        // is the same as with (e_1, e_2), so assuming edge_1_start <
        // edge_2_start avoids testing pairs in both orders.

        index_t edge_2_end = _edges.at(edge_2_start);
        if ((edge_2_start == edge_1_end) or (edge_2_end == edge_1_start)) {
          // Operator doesn't make sense.
          continue;
        }

        cost_t before_cost =
          _matrix[edge_1_start][edge_1_end] + _matrix[edge_2_start][edge_2_end];
        cost_t after_cost =
          _matrix[edge_1_start][edge_2_start] + _matrix[edge_1_end][edge_2_end];

        if (before_cost > after_cost) {
          cost_t gain = before_cost - after_cost;
          if (gain > best_gain) {
            best_gain = gain;
            best_edge_1_start = edge_1_start;
            best_edge_2_start = edge_2_start;
          }
        }
      }
    }
  };

  // Store best values per thread.
  std::vector<cost_t> best_gains(_nb_threads, 0);
  std::vector<index_t> best_edge_1_starts(_nb_threads);
  std::vector<index_t> best_edge_2_starts(_nb_threads);

  // Start other threads, keeping a piece of the range for the main
  // thread.
  std::vector<std::thread> threads;
  for (std::size_t i = 0; i < _nb_threads - 1; ++i) {
    threads.emplace_back(look_up,
                         _sym_two_opt_rank_limits[i],
                         _sym_two_opt_rank_limits[i + 1],
                         std::ref(best_gains[i]),
                         std::ref(best_edge_1_starts[i]),
                         std::ref(best_edge_2_starts[i]));
  }

  look_up(_sym_two_opt_rank_limits[_nb_threads - 1],
          _sym_two_opt_rank_limits[_nb_threads],
          std::ref(best_gains[_nb_threads - 1]),
          std::ref(best_edge_1_starts[_nb_threads - 1]),
          std::ref(best_edge_2_starts[_nb_threads - 1]));

  for (auto& t : threads) {
    t.join();
  }

  // Spot best gain found among all threads.
  auto best_rank =
    std::distance(best_gains.begin(),
                  std::max_element(best_gains.begin(), best_gains.end()));
  cost_t best_gain = best_gains[best_rank];
  index_t best_edge_1_start = best_edge_1_starts[best_rank];
  index_t best_edge_2_start = best_edge_2_starts[best_rank];

  if (best_gain > 0) {
    index_t best_edge_1_end = _edges.at(best_edge_1_start);
    index_t best_edge_2_end = _edges.at(best_edge_2_start);
    // Storing part of the tour that needs to be reversed.
    std::vector<index_t> to_reverse;
    for (index_t current = best_edge_1_end; current != best_edge_2_start;
         current = _edges.at(current)) {
      to_reverse.push_back(current);
    }
    // Performing exchange.
    index_t current = best_edge_2_start;
    _edges.at(best_edge_1_start) = current;
    for (auto next = to_reverse.rbegin(); next != to_reverse.rend(); ++next) {
      _edges.at(current) = *next;
      current = *next;
    }
    _edges.at(current) = best_edge_2_end;
  }

  return best_gain;
}

cost_t tsp_local_search::asym_two_opt_step() {
  if (_edges.size() < 4) {
    // Not enough edges for the operator to make sense.
    return 0;
  }

  // The initial node for the first edge is arbitrary but it is handy
  // to keep in mind the previous one for stopping conditions.
  index_t previous_init = _edges.front();
  index_t init = _edges.at(previous_init);

  // Lambda function to search for the best move in a range of
  // elements from _edges.
  auto look_up = [&](index_t start,
                     index_t end,
                     cost_t& best_gain,
                     index_t& best_edge_1_start,
                     index_t& best_edge_2_start) {
    index_t edge_1_start = start;

    do {
      // Going through the edges in the order of the current tour.
      index_t edge_1_end = _edges.at(edge_1_start);
      index_t edge_2_start = _edges.at(edge_1_end);
      index_t edge_2_end = _edges.at(edge_2_start);
      // Trying to improve two "crossing edges".
      //
      // Namely edge_1_start --> edge_1_end and edge_2_start -->
      // edge_2_end are replaced by edge_1_start --> edge_2_start and
      // edge_1_end --> edge_2_end. The tour between edge_1_end and
      // edge_2_start need to be reversed.
      cost_t before_reversed_part_cost = 0;
      cost_t after_reversed_part_cost = 0;
      index_t previous = edge_1_end;

      while (edge_2_end != edge_1_start) {
        // Going through the edges in the order of the current tour
        // (mandatory for before_cost and after_cost efficient
        // computation).
        cost_t before_cost =
          _matrix[edge_1_start][edge_1_end] + _matrix[edge_2_start][edge_2_end];
        cost_t after_cost =
          _matrix[edge_1_start][edge_2_start] + _matrix[edge_1_end][edge_2_end];

        // Updating the cost of the part of the tour that needs to be
        // reversed.
        before_reversed_part_cost += _matrix[previous][edge_2_start];
        after_reversed_part_cost += _matrix[edge_2_start][previous];

        // Adding to the costs for comparison.
        before_cost += before_reversed_part_cost;
        after_cost += after_reversed_part_cost;

        if (before_cost > after_cost) {
          cost_t gain = before_cost - after_cost;
          if (gain > best_gain) {
            best_gain = gain;
            best_edge_1_start = edge_1_start;
            best_edge_2_start = edge_2_start;
          }
        }
        // Go for next possible second edge.
        previous = edge_2_start;
        edge_2_start = edge_2_end;
        edge_2_end = _edges.at(edge_2_start);
      }
      edge_1_start = _edges.at(edge_1_start);
    } while (edge_1_start != end);
  };

  // Store best values per thread.
  std::vector<cost_t> best_gains(_nb_threads, 0);
  std::vector<index_t> best_edge_1_starts(_nb_threads);
  std::vector<index_t> best_edge_2_starts(_nb_threads);
  std::size_t thread_range = _edges.size() / _nb_threads;

  // The limits in the range given to each thread are not ranks but
  // actual nodes used to browse a piece of the current tour.
  std::vector<std::size_t> limit_nodes{init};
  index_t node = init;
  for (std::size_t i = 0; i < _nb_threads - 1; ++i) {
    // Finding nodes that separate current tour in _nb_threads ranges.
    for (std::size_t j = 0; j < thread_range; ++j, node = _edges.at(node)) {
    }
    limit_nodes.push_back(node);
  }
  limit_nodes.push_back(init);

  // Start other threads, keeping a piece of the range for the main
  // thread.
  std::vector<std::thread> threads;
  for (std::size_t i = 0; i < _nb_threads - 1; ++i) {
    threads.emplace_back(look_up,
                         limit_nodes[i],
                         limit_nodes[i + 1],
                         std::ref(best_gains[i]),
                         std::ref(best_edge_1_starts[i]),
                         std::ref(best_edge_2_starts[i]));
  }

  look_up(limit_nodes[_nb_threads - 1],
          limit_nodes[_nb_threads],
          std::ref(best_gains[_nb_threads - 1]),
          std::ref(best_edge_1_starts[_nb_threads - 1]),
          std::ref(best_edge_2_starts[_nb_threads - 1]));

  for (auto& t : threads) {
    t.join();
  }

  // Spot best gain found among all threads.
  auto best_rank =
    std::distance(best_gains.begin(),
                  std::max_element(best_gains.begin(), best_gains.end()));
  cost_t best_gain = best_gains[best_rank];
  index_t best_edge_1_start = best_edge_1_starts[best_rank];
  index_t best_edge_2_start = best_edge_2_starts[best_rank];

  if (best_gain > 0) {
    index_t best_edge_1_end = _edges.at(best_edge_1_start);
    index_t best_edge_2_end = _edges.at(best_edge_2_start);
    // Storing part of the tour that needs to be reversed.
    std::vector<index_t> to_reverse;
    for (index_t current = best_edge_1_end; current != best_edge_2_start;
         current = _edges.at(current)) {
      to_reverse.push_back(current);
    }
    // Performing exchange.
    index_t current = best_edge_2_start;
    _edges.at(best_edge_1_start) = current;
    for (auto next = to_reverse.rbegin(); next != to_reverse.rend(); ++next) {
      _edges.at(current) = *next;
      current = *next;
    }
    _edges.at(current) = best_edge_2_end;
  }

  return best_gain;
}

cost_t tsp_local_search::perform_all_two_opt_steps() {
  cost_t total_gain = 0;
  unsigned two_opt_iter = 0;
  cost_t gain = 0;
  do {
    gain = this->two_opt_step();

    if (gain > 0) {
      total_gain += gain;
      ++two_opt_iter;
    }
  } while (gain > 0);

  if (total_gain > 0) {
    BOOST_LOG_TRIVIAL(trace) << "* Performed " << two_opt_iter
                             << " \"2-opt\" steps, gaining " << total_gain
                             << ".";
  }
  return total_gain;
}

cost_t tsp_local_search::perform_all_asym_two_opt_steps() {
  cost_t total_gain = 0;
  unsigned two_opt_iter = 0;
  cost_t gain = 0;
  do {
    gain = this->asym_two_opt_step();

    if (gain > 0) {
      total_gain += gain;
      ++two_opt_iter;
    }
  } while (gain > 0);

  if (total_gain > 0) {
    BOOST_LOG_TRIVIAL(trace) << "* Performed " << two_opt_iter
                             << " \"2-opt\" steps, gaining " << total_gain
                             << ".";
  }
  return total_gain;
}

cost_t tsp_local_search::or_opt_step() {
  if (_edges.size() < 4) {
    // Not enough edges for the operator to make sense.
    return 0;
  }

  // Lambda function to search for the best move in a range of
  // elements from _edges.
  auto look_up = [&](index_t start,
                     index_t end,
                     cost_t& best_gain,
                     index_t& best_edge_1_start,
                     index_t& best_edge_2_start) {
    for (index_t edge_1_start = start; edge_1_start < end; ++edge_1_start) {
      index_t edge_1_end = _edges.at(edge_1_start);
      index_t next = _edges.at(edge_1_end);
      index_t next_2 = _edges.at(next);
      index_t edge_2_start = next_2;
      // Going through the tour while checking the move of edge after
      // edge_1_end in place of another edge (edge_2_*).
      //
      // Namely edge_1_start --> edge_1_end --> next --> next_2 is
      // replaced by edge_1_start --> next_2 while edge_2_start -->
      // edge_2_end is replaced by edge_2_start --> edge_1_end
      // --> next --> edge_2_end.

      // Precomputing weights not depending on edge_2.
      cost_t first_potential_add = _matrix[edge_1_start][next_2];
      cost_t edge_1_weight = _matrix[edge_1_start][edge_1_end];
      cost_t next_next_2_weight = _matrix[next][next_2];

      while (edge_2_start != edge_1_start) {
        index_t edge_2_end = _edges.at(edge_2_start);
        cost_t before_cost = edge_1_weight + next_next_2_weight +
                             _matrix[edge_2_start][edge_2_end];
        cost_t after_cost = first_potential_add +
                            _matrix[edge_2_start][edge_1_end] +
                            _matrix[next][edge_2_end];
        if (before_cost > after_cost) {
          cost_t gain = before_cost - after_cost;
          if (gain > best_gain) {
            best_gain = gain;
            best_edge_1_start = edge_1_start;
            best_edge_2_start = edge_2_start;
          }
        }
        // Go for next possible second edge.
        edge_2_start = edge_2_end;
      }
    }
  };

  // Store best values per thread.
  std::vector<cost_t> best_gains(_nb_threads, 0);
  std::vector<index_t> best_edge_1_starts(_nb_threads);
  std::vector<index_t> best_edge_2_starts(_nb_threads);

  // Start other threads, keeping a piece of the range for the main
  // thread.
  std::vector<std::thread> threads;
  for (std::size_t i = 0; i < _nb_threads - 1; ++i) {
    threads.emplace_back(look_up,
                         _rank_limits[i],
                         _rank_limits[i + 1],
                         std::ref(best_gains[i]),
                         std::ref(best_edge_1_starts[i]),
                         std::ref(best_edge_2_starts[i]));
  }

  look_up(_rank_limits[_nb_threads - 1],
          _rank_limits[_nb_threads],
          std::ref(best_gains[_nb_threads - 1]),
          std::ref(best_edge_1_starts[_nb_threads - 1]),
          std::ref(best_edge_2_starts[_nb_threads - 1]));

  for (auto& t : threads) {
    t.join();
  }

  // Spot best gain found among all threads.
  auto best_rank =
    std::distance(best_gains.begin(),
                  std::max_element(best_gains.begin(), best_gains.end()));
  cost_t best_gain = best_gains[best_rank];
  index_t best_edge_1_start = best_edge_1_starts[best_rank];
  index_t best_edge_2_start = best_edge_2_starts[best_rank];

  if (best_gain > 0) {
    index_t best_edge_1_end = _edges.at(best_edge_1_start);
    index_t next = _edges.at(best_edge_1_end);

    // Performing exchange.
    _edges.at(best_edge_1_start) = _edges.at(next);
    _edges.at(next) = _edges.at(best_edge_2_start);
    _edges.at(best_edge_2_start) = best_edge_1_end;
  }
  return best_gain;
}

cost_t tsp_local_search::perform_all_or_opt_steps() {
  cost_t total_gain = 0;
  unsigned or_opt_iter = 0;
  cost_t gain = 0;
  do {
    gain = this->or_opt_step();
    if (gain > 0) {
      total_gain += gain;
      ++or_opt_iter;
    }
  } while (gain > 0);

  if (total_gain > 0) {
    BOOST_LOG_TRIVIAL(trace) << "* Performed " << or_opt_iter
                             << " \"or_opt\" steps, gaining " << total_gain
                             << ".";
  }
  return total_gain;
}

std::list<index_t> tsp_local_search::get_tour(index_t first_index) const {
  std::list<index_t> tour;
  tour.push_back(first_index);
  index_t next_index = _edges.at(first_index);
  while (next_index != first_index) {
    tour.push_back(next_index);
    next_index = _edges.at(next_index);
  }
  return tour;
}<|MERGE_RESOLUTION|>--- conflicted
+++ resolved
@@ -15,18 +15,11 @@
 
 #include "problems/tsp/heuristics/local_search.h"
 
-<<<<<<< HEAD
-local_search::local_search(const matrix<cost_t>& matrix,
-                           std::pair<bool, index_t> avoid_start_relocate,
-                           const std::list<index_t>& tour,
-                           unsigned nb_threads)
-=======
 tsp_local_search::tsp_local_search(
   const matrix<cost_t>& matrix,
   std::pair<bool, index_t> avoid_start_relocate,
   const std::list<index_t>& tour,
   unsigned nb_threads)
->>>>>>> 4b2dca8f
   : _matrix(matrix),
     _avoid_start_relocate(avoid_start_relocate),
     _edges(_matrix.size()),

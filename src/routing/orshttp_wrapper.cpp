--- conflicted
+++ resolved
@@ -119,14 +119,9 @@
   assert(!infos.Parse(json_content.c_str()).HasParseError());
 #endif
   if (infos.HasMember("error")) {
-<<<<<<< HEAD
-    throw Exception("ORS matrix: " +
-                    std::string(infos["error"]["message"].GetString()));
-=======
     throw Exception(ERROR::ROUTING,
                     "ORS matrix:" +
                       std::string(infos["error"]["message"].GetString()));
->>>>>>> 63d0d84f
   }
 
   assert(infos["durations"].Size() == m_size);
@@ -186,14 +181,9 @@
   assert(!infos.Parse(json_content.c_str()).HasParseError());
 #endif
   if (infos.HasMember("error")) {
-<<<<<<< HEAD
-    throw Exception("ORS directions: " +
-                    std::string(infos["error"]["message"].GetString()));
-=======
     throw Exception(ERROR::ROUTING,
                     "ORS routes: " +
                       std::string(infos["error"]["message"].GetString()));
->>>>>>> 63d0d84f
   }
 
   // Total distance and route geometry.

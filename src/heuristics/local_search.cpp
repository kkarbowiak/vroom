/*
VROOM (Vehicle Routing Open-source Optimization Machine)
Copyright (C) 2015-2016, Julien Coupey

This program is free software: you can redistribute it and/or modify
it under the terms of the GNU General Public License as published by
the Free Software Foundation, either version 3 of the License, or (at
your option) any later version.

This program is distributed in the hope that it will be useful, but
WITHOUT ANY WARRANTY; without even the implied warranty of
MERCHANTABILITY or FITNESS FOR A PARTICULAR PURPOSE. See the GNU
General Public License for more details.

You should have received a copy of the GNU General Public License
along with this program.  If not, see <http://www.gnu.org/licenses/>.
*/

#include "local_search.h"

local_search::local_search(const matrix<distance_t>& matrix,
                           bool is_symmetric_matrix,
                           const std::list<index_t>& tour,
                           unsigned nb_threads):
  _matrix(matrix),
  _is_symmetric_matrix(is_symmetric_matrix),
  _edges(_matrix.size()),
  _nb_threads(std::min(nb_threads,
                       static_cast<unsigned>(tour.size()))),
  _rank_limits(_nb_threads)
{
  // Build _edges vector representation.
  auto location = tour.cbegin();
  index_t first_index = *location;
  index_t current_index = first_index;
  index_t last_index = first_index;
  ++location;
  while(location != tour.cend()){
    current_index = *location;
    _edges.at(last_index) = current_index;
    last_index = current_index;
    ++location;
  }
  _edges.at(last_index) = first_index;

  // Build a vector of bounds that easily split the [0, _edges.size()]
  // look-up range 'evenly' between threads for relocate and or-opt
  // operator.
  std::size_t range_width = _edges.size() / _nb_threads;
  std::iota(_rank_limits.begin(), _rank_limits.end(), 0);
  std::transform(_rank_limits.begin(), _rank_limits.end(), _rank_limits.begin(),
                 [range_width](auto v){return range_width * v;});
  // Shifting the limits to dispatch remaining ranks among more
  // threads for a more even load balance. This way the load
  // difference between ranges should be at most 1.
  std::size_t remainder = _edges.size() % _nb_threads;
  std::size_t shift = 0;
  for(std::size_t i = 1; i < _rank_limits.size(); ++i){
    if(shift < remainder){
      ++shift;
    }
    _rank_limits[i] += shift;
  }
  _rank_limits.push_back(_edges.size());

  // Build a vector of bounds that easily split the [0, _edges.size()]
  // look-up range 'evenly' between threads for 2-opt symmetric
  // operator.
  _sym_two_opt_rank_limits.push_back(0);

  if(_nb_threads > 1){
    // When avoiding duplicate tests in two-opt (symmetric case), the
    // first choice for edge_1 requires number_of_lookups[0] checks
    // for edge_2, the next requires number_of_lookups[1] and so
    // on. If several threads are used, splitting the share between
    // them is based on this workload.

    std::vector<unsigned> number_of_lookups (_edges.size() - 1);
    number_of_lookups[0] = _edges.size() - 3;
    std::iota(number_of_lookups.rbegin(),
              number_of_lookups.rend() - 1,
              0);

    std::vector<unsigned> cumulated_lookups;
    std::partial_sum(number_of_lookups.begin(),
                     number_of_lookups.end(),
                     std::back_inserter(cumulated_lookups));

    unsigned total_lookups = _edges.size() * (_edges.size() - 3) / 2;
    unsigned thread_lookup_share = total_lookups / _nb_threads;

    index_t rank = 0;
    for(std::size_t i = 1; i < _nb_threads; ++i){
      // Finding nodes that separate current tour in _nb_threads ranges.
      while(cumulated_lookups[rank] < i * thread_lookup_share){
        ++rank;
      }
      ++rank;
      _sym_two_opt_rank_limits.push_back(rank);
    }
  }
  _sym_two_opt_rank_limits.push_back(_edges.size());
}

distance_t local_search::relocate_step(){
  if(_edges.size() < 3){
    // Not enough edges for the operator to make sense.
    return 0;
  }

  // Lambda function to search for the best move in a range of
  // elements from _edges.
  auto look_up = [&](index_t start,
                     index_t end,
                     distance_t& best_gain,
                     index_t& best_edge_1_start,
                     index_t& best_edge_2_start){
    for(index_t edge_1_start = start; edge_1_start < end; ++edge_1_start){
      index_t edge_1_end = _edges.at(edge_1_start);
      // Going through the tour while checking for insertion of
      // edge_1_end between two other nodes (edge_2_*).
      //
      // Namely edge_1_start --> edge_1_end --> next is replaced by
      // edge_1_start --> next while edge_2_start --> edge_2_end is
      // replaced by edge_2_start --> edge_1_end --> edge_2_end.
      index_t next = _edges.at(edge_1_end);

      // Precomputing weights not depending on edge_2_*.
      distance_t first_potential_add = _matrix[edge_1_start][next];
      distance_t edge_1_weight = _matrix[edge_1_start][edge_1_end];
      distance_t edge_1_end_next_weight = _matrix[edge_1_end][next];

      index_t edge_2_start = next;
      while(edge_2_start != edge_1_start){
        index_t edge_2_end = _edges.at(edge_2_start);
        distance_t before_cost
          = edge_1_weight
          + edge_1_end_next_weight
          + _matrix[edge_2_start][edge_2_end];
        distance_t after_cost
          = first_potential_add
          + _matrix[edge_2_start][edge_1_end]
          + _matrix[edge_1_end][edge_2_end];

        if(before_cost > after_cost){
          distance_t gain = before_cost - after_cost;
          if(gain > best_gain){
            best_edge_1_start = edge_1_start;
            best_edge_2_start = edge_2_start;
            best_gain = gain;
          }
        }
        // Go for next possible second edge.
        edge_2_start = edge_2_end;
      }
    }
  };

  // Store best values per thread.
  std::vector<distance_t> best_gains (_nb_threads, 0);
  std::vector<index_t> best_edge_1_starts (_nb_threads);
  std::vector<index_t> best_edge_2_starts (_nb_threads);


  // Start other threads, keeping a piece of the range for the main
  // thread.
  std::vector<std::thread> threads;
  for(std::size_t i = 0; i < _nb_threads - 1; ++i){
    threads.emplace_back(look_up,
                         _rank_limits[i],
                         _rank_limits[i + 1],
                         std::ref(best_gains[i]),
                         std::ref(best_edge_1_starts[i]),
                         std::ref(best_edge_2_starts[i]));
  }
  
  look_up(_rank_limits[_nb_threads - 1],
          _rank_limits[_nb_threads],
          std::ref(best_gains[_nb_threads - 1]),
          std::ref(best_edge_1_starts[_nb_threads - 1]),
          std::ref(best_edge_2_starts[_nb_threads - 1]));

  for(auto& t: threads){
    t.join();
  }

  // Spot best gain found among all threads.
  auto best_rank = std::distance(best_gains.begin(),
                                 std::max_element(best_gains.begin(),
                                                  best_gains.end()));
  distance_t best_gain = best_gains[best_rank];
  index_t best_edge_1_start = best_edge_1_starts[best_rank];
  index_t best_edge_2_start = best_edge_2_starts[best_rank];
  
  if(best_gain > 0){
    // Performing best possible exchange.
    index_t best_edge_1_end = _edges.at(best_edge_1_start);
    index_t best_edge_2_end = _edges.at(best_edge_2_start);

    _edges.at(best_edge_1_start) = _edges.at(best_edge_1_end);
    _edges.at(best_edge_1_end) = best_edge_2_end;
    _edges.at(best_edge_2_start) = best_edge_1_end;
  }

  return best_gain;
}

distance_t local_search::perform_all_relocate_steps(){
  distance_t total_gain = 0;
  unsigned relocate_iter = 0;
  distance_t gain = 0;
  do{
    gain = this->relocate_step();

    if(gain > 0){
      total_gain += gain;
      ++relocate_iter;
    }
  } while(gain > 0);

  if(total_gain > 0){
    BOOST_LOG_TRIVIAL(trace) << "* Performed "
                             << relocate_iter 
                             << " \"relocate\" steps, gaining "
                             << total_gain
                             << ".";
  }
  return total_gain;
}

distance_t local_search::avoid_loop_step(){
  // In some cases, the solution can contain "loops" that other
  // operators can't fix. Those are found with two steps:
  // 
  // 1) searching for all nodes that can be relocated somewhere else
  // AT NO COST because they are already on some other way.
  // 
  // 2) listing all "chains" of two or mode consecutive such nodes.
  // 
  // Starting from the longest such chain, the fix is to:
  // 
  // 3) relocate all nodes along the chain until an amelioration pops
  // out, meaning a "loop" has been undone.

  distance_t gain = 0;

  // Going through all candidate nodes for relocation.
  index_t previous_candidate = 0;
  index_t candidate = _edges.at(previous_candidate);

  // Remember previous steps for each node, required for step 3.
  std::vector<index_t> previous(_matrix.size());
  previous.at(candidate) = previous_candidate;

  // Storing chains as described in 2.
  std::vector<std::list<index_t>> relocatable_chains;
  std::list<index_t> current_relocatable_chain;

  // Remember possible position for further relocation of candidate
  // nodes.
  std::unordered_map<index_t, index_t> possible_position;

  do{
    index_t current = _edges.at(candidate);
        
    bool candidate_relocatable = false;
    while((current != previous_candidate) and !candidate_relocatable){
      index_t next = _edges.at(current);
      if((_matrix[current][candidate] + _matrix[candidate][next]
          <= _matrix[current][next])
         // Relocation at no cost.
         and (_matrix[current][candidate] > 0)
         // Set aside the case of identical locations.
         and (_matrix[candidate][next] > 0)){
        candidate_relocatable = true;
        // Remember possible relocate position for candidate.
        possible_position.emplace(candidate, current);
      }
      current = next;
    }
    if(candidate_relocatable){
      current_relocatable_chain.push_back(candidate);
    }
    else{
      if(current_relocatable_chain.size() > 1){
        relocatable_chains.push_back(current_relocatable_chain);
      }
      current_relocatable_chain.clear();
    }
    previous_candidate = candidate;
    candidate = _edges.at(candidate);
    previous.at(candidate) = previous_candidate;
  }while(candidate != 0);

  // Reorder to try the longest chains first.
  std::sort(relocatable_chains.begin(),
            relocatable_chains.end(),
            [](const auto& lhs, const auto& rhs){
              return lhs.size() > rhs.size();
            });

  bool amelioration_found = false;
  for(auto const& chain: relocatable_chains){
    // Going through step 3. for all chains by decreasing length.
    distance_t before_cost = 0;
    distance_t after_cost = 0;

    // Work on copies as modifications are needed while going through
    // the chain.
    std::vector<index_t> edges_c = _edges;
    std::vector<index_t> previous_c = previous;

    for(auto const& step: chain){
      // Compare situations to see if relocating current step after
      // possible_position.at(step) will decrease overall cost.
      // 
      // Situation before:
      // 
      // previous_c.at(step)-->step-->edges_c.at(step)
      // possible_position.at(step)-->edges_c.at(possible_position.at(step))
      // 
      // Situation after: 
      // 
      // previous_c.at(step)-->edges_c.at(step)
      // possible_position.at(step)-->step-->edges_c.at(possible_position.at(step))

      before_cost += _matrix[previous_c.at(step)][step];
      before_cost += _matrix[step][edges_c.at(step)];
      after_cost += _matrix[previous_c.at(step)][edges_c.at(step)];
      before_cost 
        += _matrix[possible_position.at(step)][edges_c.at(possible_position.at(step))];
      after_cost += _matrix[possible_position.at(step)][step];
      after_cost += _matrix[step][edges_c.at(possible_position.at(step))];

      // Linking previous_c.at(step) with edges_c.at(step) in both
      // ways as remembering previous nodes is required.
      previous_c.at(edges_c.at(step)) = previous_c.at(step);
      edges_c.at(previous_c.at(step)) = edges_c.at(step);

      // Relocating step between possible_position.at(step) and
      // edges_c.at(possible_position.at(step)) in both ways too.
      edges_c.at(step) = edges_c.at(possible_position.at(step));
      previous_c.at(edges_c.at(possible_position.at(step))) = step;

      edges_c.at(possible_position.at(step)) = step;
      previous_c.at(step) = possible_position.at(step);
      
      if(before_cost > after_cost){
        amelioration_found = true;
        gain = before_cost - after_cost;
        _edges.swap(edges_c);   // Keep changes.
        break;
      }
    }
    if(amelioration_found){
      break;
    }
  }

  return gain;
}

distance_t local_search::perform_all_avoid_loop_steps(){
  distance_t total_gain = 0;
  unsigned relocate_iter = 0;
  distance_t gain = 0;
  do{
    gain = this->avoid_loop_step();

    if(gain > 0){
      total_gain += gain;
      ++relocate_iter;
    }
  } while(gain > 0);

  if(total_gain > 0){
    BOOST_LOG_TRIVIAL(trace) << "* Performed "
                             << relocate_iter 
                             << " \"avoid loop\" steps, gaining "
                             << total_gain
                             << ".";

  }
  return total_gain;
}


distance_t local_search::two_opt_step(){
  if(_edges.size() < 4){
    // Not enough edges for the operator to make sense.
    return 0;
  }

<<<<<<< HEAD
=======
  // Lambda function to search for the best move in a range of
  // elements from _edges.
  auto look_up = [&](index_t start,
                     index_t end,
                     distance_t& best_gain,
                     index_t& best_edge_1_start,
                     index_t& best_edge_2_start){
    for(index_t edge_1_start = start; edge_1_start < end; ++edge_1_start){
      index_t edge_1_end = _edges.at(edge_1_start);
      for(index_t edge_2_start = edge_1_start + 1;
          edge_2_start < _edges.size();
          ++edge_2_start){
        // Trying to improve two "crossing edges".
        //
        // Namely edge_1_start --> edge_1_end and edge_2_start -->
        // edge_2_end are replaced by edge_1_start --> edge_2_start and
        // edge_1_end --> edge_2_end. The tour between edge_1_end and
        // edge_2_start need to be reversed.
        //
        // In the symmetric case, trying the move with edges (e_2, e_1)
        // is the same as with (e_1, e_2), so assuming edge_1_start <
        // edge_2_start avoids testing pairs in both orders.
        
        index_t edge_2_end = _edges.at(edge_2_start);
        if((edge_2_start == edge_1_end) or (edge_2_end == edge_1_start)){
          // Operator doesn't make sense.
          continue;
        }

        distance_t before_cost
          = _matrix[edge_1_start][edge_1_end]
          + _matrix[edge_2_start][edge_2_end];
        distance_t after_cost
          = _matrix[edge_1_start][edge_2_start]
          + _matrix[edge_1_end][edge_2_end];

        if(before_cost > after_cost){
          distance_t gain = before_cost - after_cost;
          if(gain > best_gain){
            best_gain = gain;
            best_edge_1_start = edge_1_start;
            best_edge_2_start = edge_2_start;
          }
        }
      }
    }
  };

  // Store best values per thread.
  std::vector<distance_t> best_gains (_nb_threads, 0);
  std::vector<index_t> best_edge_1_starts (_nb_threads);
  std::vector<index_t> best_edge_2_starts (_nb_threads);

  // Start other threads, keeping a piece of the range for the main
  // thread.
  std::vector<std::thread> threads;
  for(std::size_t i = 0; i < _nb_threads - 1; ++i){
    threads.emplace_back(look_up,
                         _sym_two_opt_rank_limits[i],
                         _sym_two_opt_rank_limits[i + 1],
                         std::ref(best_gains[i]),
                         std::ref(best_edge_1_starts[i]),
                         std::ref(best_edge_2_starts[i]));
  }
  
  look_up(_sym_two_opt_rank_limits[_nb_threads - 1],
          _sym_two_opt_rank_limits[_nb_threads],
          std::ref(best_gains[_nb_threads - 1]),
          std::ref(best_edge_1_starts[_nb_threads - 1]),
          std::ref(best_edge_2_starts[_nb_threads - 1]));

  for(auto& t: threads){
    t.join();
  }

  // Spot best gain found among all threads.
  auto best_rank = std::distance(best_gains.begin(),
                                 std::max_element(best_gains.begin(),
                                                  best_gains.end()));
  distance_t best_gain = best_gains[best_rank];
  index_t best_edge_1_start = best_edge_1_starts[best_rank];
  index_t best_edge_2_start = best_edge_2_starts[best_rank];

  if(best_gain > 0){
    index_t best_edge_1_end = _edges.at(best_edge_1_start);
    index_t best_edge_2_end = _edges.at(best_edge_2_start);
    // Storing part of the tour that needs to be reversed.
    std::vector<index_t> to_reverse;
    for(index_t current = best_edge_1_end;
        current != best_edge_2_start;
        current = _edges.at(current)){
      to_reverse.push_back(current);
    }
    // Performing exchange.
    index_t current = best_edge_2_start;
    _edges.at(best_edge_1_start) = current;
    for(auto next = to_reverse.rbegin(); next != to_reverse.rend(); ++next){
      _edges.at(current) = *next;
      current = *next;
    }
    _edges.at(current) = best_edge_2_end;
  }

  return best_gain;
}

distance_t local_search::asym_two_opt_step(){
>>>>>>> a5e673da
  if(_edges.size() < 4){
    // Not enough edges for the operator to make sense.
    return 0;
  }

  // The initial node for the first edge is arbitrary but it is handy
  // to keep in mind the previous one for stopping conditions.
  index_t previous_init = _edges.front();
  index_t init = _edges.at(previous_init);
<<<<<<< HEAD
  index_t edge_1_start = init;
  for(std::size_t i = 0;
      i < _edges.size();
      ++i, edge_1_start = _edges.at(edge_1_start)){
    // Going through the edges in the order of the current tour.
    index_t edge_1_end = _edges.at(edge_1_start);
    index_t edge_2_start = _edges.at(edge_1_end);
    index_t edge_2_end = _edges.at(edge_2_start);
    // Trying to improve two "crossing edges".
    //
    // Namely edge_1_start --> edge_1_end and edge_2_start -->
    // edge_2_end are replaced by edge_1_start --> edge_2_start and
    // edge_1_end --> edge_2_end. The tour between edge_1_end and
    // edge_2_start need to be reversed.
    distance_t before_reversed_part_cost = 0;
    distance_t after_reversed_part_cost = 0;
    index_t previous = edge_1_end;

    while(edge_2_end != edge_1_start){
      // Going through the edges in the order of the current tour
      // (mandatory for before_cost and after_cost efficient
      // computation).
      if(_is_symmetric_matrix and (edge_2_start == previous_init)){
        // In the symmetric case, trying the move with edges (e_2,
        // e_1) is the same as with (e_1, e_2). So better stop at some
        // point to avoid testing pairs in both orders.
        break;
      }
      distance_t before_cost
        = _matrix[edge_1_start][edge_1_end]
        + _matrix[edge_2_start][edge_2_end];
      distance_t after_cost
        = _matrix[edge_1_start][edge_2_start]
        + _matrix[edge_1_end][edge_2_end];
      if(!_is_symmetric_matrix){
=======

  // Lambda function to search for the best move in a range of
  // elements from _edges.
  auto look_up = [&](index_t start,
                     index_t end,
                     distance_t& best_gain,
                     index_t& best_edge_1_start,
                     index_t& best_edge_2_start){
    index_t edge_1_start = start;

    do{
      // Going through the edges in the order of the current tour.
      index_t edge_1_end = _edges.at(edge_1_start);
      index_t edge_2_start = _edges.at(edge_1_end);
      index_t edge_2_end = _edges.at(edge_2_start);
      // Trying to improve two "crossing edges".
      //
      // Namely edge_1_start --> edge_1_end and edge_2_start -->
      // edge_2_end are replaced by edge_1_start --> edge_2_start and
      // edge_1_end --> edge_2_end. The tour between edge_1_end and
      // edge_2_start need to be reversed.
      distance_t before_reversed_part_cost = 0;
      distance_t after_reversed_part_cost = 0;
      index_t previous = edge_1_end;

      while(edge_2_end != edge_1_start){
        // Going through the edges in the order of the current tour
        // (mandatory for before_cost and after_cost efficient
        // computation).
        distance_t before_cost
          = _matrix[edge_1_start][edge_1_end]
          + _matrix[edge_2_start][edge_2_end];
        distance_t after_cost
          = _matrix[edge_1_start][edge_2_start]
          + _matrix[edge_1_end][edge_2_end];

>>>>>>> a5e673da
        // Updating the cost of the part of the tour that needs to be
        // reversed.
        before_reversed_part_cost += _matrix[previous][edge_2_start];
        after_reversed_part_cost += _matrix[edge_2_start][previous];

        // Adding to the costs for comparison.
        before_cost += before_reversed_part_cost;
        after_cost += after_reversed_part_cost;

        if(before_cost > after_cost){
          distance_t gain = before_cost - after_cost;
          if(gain > best_gain){
            best_gain = gain;
            best_edge_1_start = edge_1_start;
            best_edge_2_start = edge_2_start;
          }
        }
        // Go for next possible second edge.
        previous = edge_2_start;
        edge_2_start = edge_2_end;
        edge_2_end = _edges.at(edge_2_start);
      }
      edge_1_start = _edges.at(edge_1_start);
    } while(edge_1_start != end);
  };

  // Store best values per thread.
  std::vector<distance_t> best_gains (_nb_threads, 0);
  std::vector<index_t> best_edge_1_starts (_nb_threads);
  std::vector<index_t> best_edge_2_starts (_nb_threads);
  std::size_t thread_range = _edges.size() / _nb_threads;

  // The limits in the range given to each thread are not ranks but
  // actual nodes used to browse a piece of the current tour.
  std::vector<std::size_t> limit_nodes {init};
  index_t node = init;
  for(std::size_t i = 0; i < _nb_threads - 1; ++i){
    // Finding nodes that separate current tour in _nb_threads ranges.
    for(std::size_t j = 0; j < thread_range; ++j, node = _edges.at(node)){}
    limit_nodes.push_back(node);
  }
  limit_nodes.push_back(init);

  // Start other threads, keeping a piece of the range for the main
  // thread.
  std::vector<std::thread> threads;
  for(std::size_t i = 0; i < _nb_threads - 1; ++i){
    threads.emplace_back(look_up,
                         limit_nodes[i],
                         limit_nodes[i + 1],
                         std::ref(best_gains[i]),
                         std::ref(best_edge_1_starts[i]),
                         std::ref(best_edge_2_starts[i]));
  }
  
  look_up(limit_nodes[_nb_threads - 1],
          limit_nodes[_nb_threads],
          std::ref(best_gains[_nb_threads - 1]),
          std::ref(best_edge_1_starts[_nb_threads - 1]),
          std::ref(best_edge_2_starts[_nb_threads - 1]));

  for(auto& t: threads){
    t.join();
  }

<<<<<<< HEAD
=======
  // Spot best gain found among all threads.
  auto best_rank = std::distance(best_gains.begin(),
                                 std::max_element(best_gains.begin(),
                                                  best_gains.end()));
  distance_t best_gain = best_gains[best_rank];
  index_t best_edge_1_start = best_edge_1_starts[best_rank];
  index_t best_edge_2_start = best_edge_2_starts[best_rank];

>>>>>>> a5e673da
  if(best_gain > 0){
    index_t best_edge_1_end = _edges.at(best_edge_1_start);
    index_t best_edge_2_end = _edges.at(best_edge_2_start);
    // Storing part of the tour that needs to be reversed.
    std::vector<index_t> to_reverse;
    for(index_t current = best_edge_1_end;
        current != best_edge_2_start;
        current = _edges.at(current)){
      to_reverse.push_back(current);
    }
    // Performing exchange.
    index_t current = best_edge_2_start;
    _edges.at(best_edge_1_start) = current;
    for(auto next = to_reverse.rbegin(); next != to_reverse.rend(); ++next){
      _edges.at(current) = *next;
      current = *next;
    }
    _edges.at(current) = best_edge_2_end;
  }

  return best_gain;
}

distance_t local_search::perform_all_two_opt_steps(){
  distance_t total_gain = 0;
  unsigned two_opt_iter = 0;
  distance_t gain = 0;
  do{
    gain = this->two_opt_step();

    if(gain > 0){
      total_gain += gain;
      ++two_opt_iter;
    }
  } while(gain > 0);

  if(total_gain > 0){
    BOOST_LOG_TRIVIAL(trace) << "* Performed "
                             << two_opt_iter 
                             << " \"2-opt\" steps, gaining "
                             << total_gain
                             << ".";
  }
  return total_gain;
}

distance_t local_search::perform_all_asym_two_opt_steps(){
  distance_t total_gain = 0;
  unsigned two_opt_iter = 0;
  distance_t gain = 0;
  do{
    gain = this->asym_two_opt_step();

    if(gain > 0){
      total_gain += gain;
      ++two_opt_iter;
    }
  } while(gain > 0);

  if(total_gain > 0){
    BOOST_LOG_TRIVIAL(trace) << "* Performed "
                             << two_opt_iter 
                             << " \"2-opt\" steps, gaining "
                             << total_gain
                             << ".";
  }
  return total_gain;
}

distance_t local_search::or_opt_step(){
  if(_edges.size() < 4){
    // Not enough edges for the operator to make sense.
    return 0;
  }

  // Lambda function to search for the best move in a range of
  // elements from _edges.
  auto look_up = [&](index_t start,
                     index_t end,
                     distance_t& best_gain,
                     index_t& best_edge_1_start,
                     index_t& best_edge_2_start){
    for(index_t edge_1_start = start; edge_1_start < end; ++edge_1_start){
      index_t edge_1_end = _edges.at(edge_1_start);
      index_t next = _edges.at(edge_1_end);
      index_t next_2 = _edges.at(next);
      index_t edge_2_start = next_2;
      // Going through the tour while checking the move of edge after
      // edge_1_end in place of another edge (edge_2_*).
      //
      // Namely edge_1_start --> edge_1_end --> next --> next_2 is
      // replaced by edge_1_start --> next_2 while edge_2_start -->
      // edge_2_end is replaced by edge_2_start --> edge_1_end
      // --> next --> edge_2_end.

      // Precomputing weights not depending on edge_2.
      distance_t first_potential_add = _matrix[edge_1_start][next_2];
      distance_t edge_1_weight = _matrix[edge_1_start][edge_1_end];
      distance_t next_next_2_weight = _matrix[next][next_2];

      while(edge_2_start != edge_1_start){
        index_t edge_2_end = _edges.at(edge_2_start);
        distance_t before_cost
          = edge_1_weight
          + next_next_2_weight
          + _matrix[edge_2_start][edge_2_end];
        distance_t after_cost
          = first_potential_add
          + _matrix[edge_2_start][edge_1_end]
          + _matrix[next][edge_2_end];
        if(before_cost > after_cost){
          distance_t gain = before_cost - after_cost;
          if(gain > best_gain){
            best_gain = gain;
            best_edge_1_start = edge_1_start;
            best_edge_2_start = edge_2_start;
          }
        }
        // Go for next possible second edge.
        edge_2_start = edge_2_end;
      }
    }
  };

  // Store best values per thread.
  std::vector<distance_t> best_gains (_nb_threads, 0);
  std::vector<index_t> best_edge_1_starts (_nb_threads);
  std::vector<index_t> best_edge_2_starts (_nb_threads);

  // Start other threads, keeping a piece of the range for the main
  // thread.
  std::vector<std::thread> threads;
  for(std::size_t i = 0; i < _nb_threads - 1; ++i){
    threads.emplace_back(look_up,
                         _rank_limits[i],
                         _rank_limits[i + 1],
                         std::ref(best_gains[i]),
                         std::ref(best_edge_1_starts[i]),
                         std::ref(best_edge_2_starts[i]));
  }
  
  look_up(_rank_limits[_nb_threads - 1],
          _rank_limits[_nb_threads],
          std::ref(best_gains[_nb_threads - 1]),
          std::ref(best_edge_1_starts[_nb_threads - 1]),
          std::ref(best_edge_2_starts[_nb_threads - 1]));

  for(auto& t: threads){
    t.join();
  }

  // Spot best gain found among all threads.
  auto best_rank = std::distance(best_gains.begin(),
                                 std::max_element(best_gains.begin(),
                                                  best_gains.end()));
  distance_t best_gain = best_gains[best_rank];
  index_t best_edge_1_start = best_edge_1_starts[best_rank];
  index_t best_edge_2_start = best_edge_2_starts[best_rank];

  if(best_gain > 0){
    index_t best_edge_1_end = _edges.at(best_edge_1_start);
    index_t next = _edges.at(best_edge_1_end);

    // Performing exchange.
    _edges.at(best_edge_1_start) = _edges.at(next);
    _edges.at(next) = _edges.at(best_edge_2_start);
    _edges.at(best_edge_2_start) = best_edge_1_end;
  }
  return best_gain;
}

distance_t local_search::perform_all_or_opt_steps(){
  distance_t total_gain = 0;
  unsigned or_opt_iter = 0;
  distance_t gain = 0;
  do{
    gain = this->or_opt_step();
    if(gain > 0){
      total_gain += gain;
      ++or_opt_iter;
    }
  } while(gain > 0);

  if(total_gain > 0){
    BOOST_LOG_TRIVIAL(trace) << "* Performed "
                             << or_opt_iter 
                             << " \"or_opt\" steps, gaining "
                             << total_gain
                             << ".";
  }
  return total_gain;
}

std::list<index_t> local_search::get_tour(index_t first_index) const{
  std::list<index_t> tour;
  tour.push_back(first_index);
  index_t next_index = _edges.at(first_index);
  while(next_index != first_index){
    tour.push_back(next_index);
    next_index = _edges.at(next_index);
  }
  return tour;
}<|MERGE_RESOLUTION|>--- conflicted
+++ resolved
@@ -391,8 +391,6 @@
     return 0;
   }
 
-<<<<<<< HEAD
-=======
   // Lambda function to search for the best move in a range of
   // elements from _edges.
   auto look_up = [&](index_t start,
@@ -500,7 +498,6 @@
 }
 
 distance_t local_search::asym_two_opt_step(){
->>>>>>> a5e673da
   if(_edges.size() < 4){
     // Not enough edges for the operator to make sense.
     return 0;
@@ -510,43 +507,6 @@
   // to keep in mind the previous one for stopping conditions.
   index_t previous_init = _edges.front();
   index_t init = _edges.at(previous_init);
-<<<<<<< HEAD
-  index_t edge_1_start = init;
-  for(std::size_t i = 0;
-      i < _edges.size();
-      ++i, edge_1_start = _edges.at(edge_1_start)){
-    // Going through the edges in the order of the current tour.
-    index_t edge_1_end = _edges.at(edge_1_start);
-    index_t edge_2_start = _edges.at(edge_1_end);
-    index_t edge_2_end = _edges.at(edge_2_start);
-    // Trying to improve two "crossing edges".
-    //
-    // Namely edge_1_start --> edge_1_end and edge_2_start -->
-    // edge_2_end are replaced by edge_1_start --> edge_2_start and
-    // edge_1_end --> edge_2_end. The tour between edge_1_end and
-    // edge_2_start need to be reversed.
-    distance_t before_reversed_part_cost = 0;
-    distance_t after_reversed_part_cost = 0;
-    index_t previous = edge_1_end;
-
-    while(edge_2_end != edge_1_start){
-      // Going through the edges in the order of the current tour
-      // (mandatory for before_cost and after_cost efficient
-      // computation).
-      if(_is_symmetric_matrix and (edge_2_start == previous_init)){
-        // In the symmetric case, trying the move with edges (e_2,
-        // e_1) is the same as with (e_1, e_2). So better stop at some
-        // point to avoid testing pairs in both orders.
-        break;
-      }
-      distance_t before_cost
-        = _matrix[edge_1_start][edge_1_end]
-        + _matrix[edge_2_start][edge_2_end];
-      distance_t after_cost
-        = _matrix[edge_1_start][edge_2_start]
-        + _matrix[edge_1_end][edge_2_end];
-      if(!_is_symmetric_matrix){
-=======
 
   // Lambda function to search for the best move in a range of
   // elements from _edges.
@@ -583,7 +543,6 @@
           = _matrix[edge_1_start][edge_2_start]
           + _matrix[edge_1_end][edge_2_end];
 
->>>>>>> a5e673da
         // Updating the cost of the part of the tour that needs to be
         // reversed.
         before_reversed_part_cost += _matrix[previous][edge_2_start];
@@ -649,8 +608,6 @@
     t.join();
   }
 
-<<<<<<< HEAD
-=======
   // Spot best gain found among all threads.
   auto best_rank = std::distance(best_gains.begin(),
                                  std::max_element(best_gains.begin(),
@@ -659,7 +616,6 @@
   index_t best_edge_1_start = best_edge_1_starts[best_rank];
   index_t best_edge_2_start = best_edge_2_starts[best_rank];
 
->>>>>>> a5e673da
   if(best_gain > 0){
     index_t best_edge_1_end = _edges.at(best_edge_1_start);
     index_t best_edge_2_end = _edges.at(best_edge_2_start);

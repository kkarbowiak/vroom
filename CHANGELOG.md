--- conflicted
+++ resolved
@@ -5,13 +5,9 @@
 ### Added
 
 - `setup` key for tasks to refine service time modeling (#358)
-<<<<<<< HEAD
-- `max_tasks` key limiting route size at vehicle level (#421)
+- `max_tasks` key limiting route size at vehicle level (#421, #566)
 - Support for custom cost matrices (#415)
-=======
-- `max_tasks` key limiting route size at vehicle level (#421, #566)
 - number of routes in solution summary (#524)
->>>>>>> 0e0e6a09
 - Github Actions CI (#436)
 - Check for libvroom example build in CI (#514)
 

# Changelog

## [Unreleased]

<<<<<<< HEAD
### Deprecated

- Steps `job` key is replaced by `id` for consistency with breaks
=======
### Changed

- Refactor routing wrapper classes (#320)
- Updated Travis script for CI builds (#301)
>>>>>>> fed2ca8b

## [v1.6.0] - 2020-02-18

### Added

- Support for pickup and delivery tasks (#274)
- `shipments` array in input (#274)
- Use https for routing requests over port 443 (#289)
- New local search operator for route exchange (#288)

### Changed

- Steps `type` in json output can also have value `pickup` and `delivery` (#274)
- Extended range for valid priority values (#287)
- Use `operator&&` for short-circuit evaluation (#293)
- Earlier local search aborts based on incompatibilities (#281)
- Travis script update (#301)

### Fixed

- Missing valid moves for intra Or-opt (#286)
- Unwanted routing engine request with 1x1 custom matrix (#291)
- Error on single-location `table` request (#295)

## [v1.5.0] - 2019-10-14

### Added

- Support for mixing independent pickups and deliveries (#241)
- `pickup` and `delivery` keys for `job` in input and for `route` and `summary` in output (#262)
- `load` key at `step` level in output (#262)
- `priority` key for jobs to gain some control on which jobs are unassigned (#246)
- `HttpWrapper` class to factor code previously duplicated across routing wrappers (#224)

### Changed

- Speed up solving by 25% for CVRP and up to 30% for VRPTW benchmark instances (#255)
- Update Travis configuration to use Ubuntu Bionic (#260)
- Cut down validity checks time (#266)

### Deprecated

- `amount` key at `job` level in input and at `summary` and `route` level in output (#262)

### Removed

- Clustering heuristics for CVRP (#267)

### Fixed

- Implicit instantiation of undefined template error for macos g++ compiler (#231)
- Parsing vehicle ids as `uint64_t` (#228)
- `osrm::EngineConfig` initialization for use with recent `libosrm` versions (#259)

## [v1.4.0] - 2019-03-26

### Added

- Optional `profile` key for vehicles to allow picking routing profile at query-time (#196)
- `-r` command-line flag for explicit routing engine choice (#196)
- Support for multiple named datasets when using `libosrm` (#181)
- Generic `vroom` namespace and several other specializations (#135)
- Support for OpenRouteService as routing engine (#204)
- Spot more job/vehicle incompatibilities derived from constraints (#201)
- Filter out irrelevant local search neighbourhoods for vehicles with disjoint job candidates (#202)
- Specific status codes by error type (#182)
- Avoid locations duplicates for matrix requests (#200)
- Nearest job route seeding option for VRPTW heuristic (#210)

### Changed

- Refactor to remove duplicate code for heuristic and local search (#176)
- Refactor to enforce naming conventions that are now explicitly stated in `CONTRIBUTING.md` (#135)
- Options `-a` and `-p` can be used to define profile-dependant servers (#196)

### Removed

- `-l` and `-m` command-line flags (#196)

### Fixed

- Missing capacity check for initialization in parallel clustering heuristic (#198)
- Segfault on job empty `time_windows` array (#221)

## [v1.3.0] - 2018-12-10

### Added

- Support for VRPTW (#113)
- CI builds using Travis (#134)
- Adjust solving depending on whether vehicles locations are all identical (#152)
- New local search operator (#164)
- Specific intra-route local search operators (#170)

### Changed

- Update `clang-format` to 6.0 for automatic code formatting (#143)
- Keys `duration` and `arrival` are no longer optional in output and based on matrix values.
- Speed up TSP solving by over 35% on all TSPLIB instances (#142)
- Speed up CVRP solving by over 65%, then another ~8% on all CVRPLIB instances (#146, #147)
- New heuristic for CVRP (#153)
- Take advantage of CVRP speed-up and new heuristic to adjust quality/computing time trade-offs (#167)
- Default exploration level set to 5 (max value)

### Fixed

- Wrong ETA with service time and no start (#148)

## [v1.2.0]

### Added

- Support for multiple vehicles
- Support for multi-dimensional capacity constraints (#74)
- Support for skills to model jobs/vehicles compatibility (#90)
- Support for user-defined matrices (#47)
- New flag `-x` to set the trade-off between computing time and exploration depth (#131)
- Provide ETA at step level in the routes, using optional service time for each job (#101, #103)
- Experimental* support to use `vroom` directly from C++ as a library (#42)
- Automatic code formatting script based on `clang-format` (#66)
- PR template

*: read "functional with no C++ API stability guarantee"

### Changed

- Update `rapidjson` to a patched `v1.1.0` (#128)
- Improve dependency handling (#78)
- Improve compilation time and switch from relative to absolute paths for includes (#108)
- Various refactors (#64, #72, #88, #106)

### Removed

- Drop Boost.Log dependency (#130)

### Fixed

- Memory leak upon `vrp` destruction (#69)
- Prevent overflows with huge costs (#50)
- Infinite loop on TSP edge case (#122)
- Various build warnings and errors with both `gcc` and `clang` (#94, #114)

## [v1.1.0]

### Added

- Support `libosrm` as of v5.4 for faster `table` and `route` queries
  (#34)
- Add contributing guidelines (#56)
- Compile also with `-std=c++11`, useful in some environments (#55)

### Changed

- Internals refactor setting up a scalable data model for future
  features (#44)
- Renamed solution indicators key in json output `solution`->`summary`
- Global cleanup with regard to coding standard (#56)

### Removed

- Drop support for TSPLIB files (#48)
- Clean unused code and heuristics

## [v1.0.0]

### Added

- Support for OSRM v5.*
- Dedicated folder for API documentation

### Changed

- New input and output json API (#30)
- Switch to [lon, lat] for all coordinates (#33)

### Removed

- Drop support for OSRM v4.*
- Flags `-s` and `-e` (see new API)

### Fixed

- Compilation trouble with rapidjson and some types (#31)
- Correct usage display obtained with `-h` (#39)

## [v0.3.1]

### Changed

- Switch to BSD 2-clause license.
- Solving TSPLIB instances does not require the `-t` flag anymore.
- Several components of the local search code can now use
  multi-threading (#26).

### Fixed

- Improve 2-opt operator for symmetric cases (#27).

## [v0.3]

### Added

- Compute optimized "open" trips with user-defined start and/or end.
- Special extra handling for asymmetric problems in the local search
  phase.
- New local search operator to improve results in specific asymmetric
  context (e.g. many locations in a dense urban area with lots of
  one-way streets).
- OSRM v4.9.* compatibility.
- Use rapidjson for json i/o (#19)
- Append the `tour` key to the solution in any case.

### Changed

- U-turns enabled when retrieving detailed route geometry from OSRM
  (#10).
- Evolution of the local-search strategy providing lower dispersion in
  solution quality and improving on worst-case solutions (overall
  worst-case on TSPLIB went from +9.56% over the optimal in v0.2 to
  +6.57% in this release).
- Core refactor for undirected graph (#13), tsp structure and tsplib
  loader (#24), heuristics, local search and 2-opt
  implementation. Results in a less intensive memory usage and faster
  computing times (on TSPLIB files, the computing times dropped by
  more than a factor of 2 on average).
- Cleanup verbose output, using Boost.Log for better display (#18).
- Switch to boost::regex for input parsing.

### Fixed

- Wrong output tour size for problems with 2 locations (#16).
- Segfault with explicit matrix in TSPLIB format (#14).
- Invalid syntax for newline at the end of input file (#17).
- Trouble with the regexes used for TSPLIB parsing (#7).
- Incorrect DIMENSION key in TSPLIB format raising stoul exception.
- Segfault for DIMENSION: 1 problem in TSPLIB format (#25).

## [v0.2]

### Added

- New loader to handle TSPLIB format, providing support for
  user-defined matrices (#2).
- Dependency on boost.

### Changed

- Switch to boost.asio for http queries handling.
- Simplified matrix implementation.
- Use of -std=c++14 flag.

### Fixed

- Socket reading issues (#1).
- Potentially incorrect request for route summary (#5).

## [v0.1]

### Added

- Solving problems with one vehicle visiting several places a.k.a
  [travelling salesman problem](https://en.wikipedia.org/wiki/Travelling_salesman_problem).
- Support matrix computation using [OSRM](http://project-osrm.org/).
- Solution output to `json` with location ordering, cost of the
  solution and execution details.
- Optional ready-to-use detailed route.
- Optional use of euclidean distance for matrix computation.
<|MERGE_RESOLUTION|>--- conflicted
+++ resolved
@@ -2,16 +2,14 @@
 
 ## [Unreleased]
 
-<<<<<<< HEAD
-### Deprecated
-
-- Steps `job` key is replaced by `id` for consistency with breaks
-=======
 ### Changed
 
 - Refactor routing wrapper classes (#320)
 - Updated Travis script for CI builds (#301)
->>>>>>> fed2ca8b
+
+### Deprecated
+
+- Steps `job` key is replaced by `id` for consistency with breaks
 
 ## [v1.6.0] - 2020-02-18
 

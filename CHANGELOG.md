--- conflicted
+++ resolved
@@ -2,7 +2,6 @@
 
 ## [Unreleased]
 
-<<<<<<< HEAD
 ### Added
 
 - Ability to choose ETA and report violations for custom routes using `-c` (#430)
@@ -12,21 +11,17 @@
 
 ### Changed
 
+- Reduce computing time by refactoring `LocalSearch::try_job_additions` (#392)
+- Reduce build time by refactoring includes (#425)
+- Improve error message with wrong profile using libosrm (#397)
 - Check for duplicate ids across tasks of the same type: `job`, `pickup`, `delivery` (#430)
 - Check for duplicate ids across `break` tasks for the same vehicle (#430)
 - Report `service` and `waiting_time` for all `step` objects in output (#430)
 - Always report a `start` and `end` step for the route, regardless of vehicle description (#430)
-=======
-### Changed
-
-- Reduce computing time by refactoring `LocalSearch::try_job_additions` (#392)
-- Reduce build time by refactoring includes (#425)
-- Improve error message with wrong profile using libosrm (#397)
 
 ### Fixed
 
 - Rapidjson assert on invalid syntax for first vehicle (#418)
->>>>>>> 5f905dc5
 
 ## [v1.8.0] - 2020-09-29
 
